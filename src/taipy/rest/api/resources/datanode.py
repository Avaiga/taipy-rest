# Copyright 2022 Avaiga Private Limited
#
# Licensed under the Apache License, Version 2.0 (the "License"); you may not use this file except in compliance with
# the License. You may obtain a copy of the License at
#
#        http://www.apache.org/licenses/LICENSE-2.0
#
# Unless required by applicable law or agreed to in writing, software distributed under the License is distributed on
# an "AS IS" BASIS, WITHOUT WARRANTIES OR CONDITIONS OF ANY KIND, either express or implied. See the License for the
# specific language governing permissions and limitations under the License.

from typing import List

import numpy as np
import pandas as pd
from flask import request
from flask_restful import Resource

from taipy.config.config import Config
from taipy.core.data._data_manager_factory import _DataManagerFactory
from taipy.core.data.operator import Operator
from taipy.core.exceptions.exceptions import NonExistingDataNode, NonExistingDataNodeConfig

from ...commons.to_from_model import _to_model
from ..exceptions.exceptions import ConfigIdMissingException
from ..middlewares._middleware import _middleware
from ..schemas import (
    CSVDataNodeConfigSchema,
    DataNodeFilterSchema,
    DataNodeSchema,
    ExcelDataNodeConfigSchema,
    GenericDataNodeConfigSchema,
    InMemoryDataNodeConfigSchema,
    JSONDataNodeConfigSchema,
    PickleDataNodeConfigSchema,
    SQLDataNodeConfigSchema,
)

ds_schema_map = {
    "csv": CSVDataNodeConfigSchema,
    "pickle": PickleDataNodeConfigSchema,
    "in_memory": InMemoryDataNodeConfigSchema,
    "sql": SQLDataNodeConfigSchema,
    "excel": ExcelDataNodeConfigSchema,
    "generic": GenericDataNodeConfigSchema,
    "json": JSONDataNodeConfigSchema,
}

REPOSITORY = "data"


def _get_or_raise(data_node_id: str) -> None:
    manager = _DataManagerFactory._build_manager()
    data_node = manager._get(data_node_id)
    if not data_node:
        raise NonExistingDataNode(data_node_id)
    return data_node


class DataNodeResource(Resource):
    """Single object resource

    ---
    get:
      tags:
        - api
      summary: Get a data node.
      description: |
        Return a single data node by *datanode_id*. If the data node does not exist, a 404 error is returned.

        !!! Note
          When the authorization feature is activated (available in the **Enterprise** edition only), this endpoint requires `TAIPY_READER` role.

        Code example:

        ```shell
          curl -X GET http://localhost:5000/api/v1/datanodes/DATANODE_my_config_75750ed8-4e09-4e00-958d-e352ee426cc9
        ```
      parameters:
        - in: path
          name: datanode_id
          schema:
            type: string
          description: The identifier of the data node.
      responses:
        200:
          content:
            application/json:
              schema:
                type: object
                properties:
                  datanode: DataNodeSchema
        404:
          description: No data node has the *datanode_id* identifier.
    delete:
      tags:
        - api
      summary: Delete a data node.
      description: |
        Delete a data node. If the data node does not exist, a 404 error is returned.

        !!! Note
          When the authorization feature is activated (available in the **Enterprise** edition only), this endpoint requires `TAIPY_EDITOR` role.

        Code example:

        ```shell
          curl -X DELETE http://localhost:5000/api/v1/datanodes/DATANODE_my_config_75750ed8-4e09-4e00-958d-e352ee426cc9
        ```

      parameters:
        - in: path
          name: datanode_id
          schema:
            type: string
          description: The identifier of the data node.
      responses:
        200:
          content:
            application/json:
              schema:
                type: object
                properties:
                  message:
                    type: string
                    description: Status message.
        404:
          description: No data node has the *datanode_id* identifier.
    """

    def __init__(self, **kwargs):
        self.logger = kwargs.get("logger")

    @_middleware
    def get(self, datanode_id):
        schema = DataNodeSchema()
<<<<<<< HEAD
        datanode = _get_or_raise(datanode_id)
        return {"datanode": schema.dump(_to_model(REPOSITORY, datanode, class_map=datanode.storage_type()))}
=======
        manager = _DataManagerFactory._build_manager()
        datanode = manager._get(datanode_id)
        if not datanode:
            return make_response(jsonify({"message": f"DataNode {datanode_id} not found."}), 404)
        return {"datanode": schema.dump(_to_model(REPOSITORY, datanode))}
>>>>>>> 6c2c0908

    @_middleware
    def delete(self, datanode_id):
        _get_or_raise(datanode_id)
        manager = _DataManagerFactory._build_manager()
        manager._delete(datanode_id)
        return {"message": f"Data node {datanode_id} was deleted."}


class DataNodeList(Resource):
    """Creation and get_all

    ---
    get:
      tags:
        - api
      summary: Get all data nodes.
      description: |
        Returns an array of all data nodes.

        !!! Note
          When the authorization feature is activated (available in the **Enterprise** edition only), this endpoint requires `TAIPY_READER` role.

        Code example:

        ```shell
          curl -X GET http://localhost:5000/api/v1/datanodes
        ```
      responses:
        200:
          content:
            application/json:
              schema:
                allOf:
                  - type: object
                    properties:
                      results:
                        type: array
                        items:
                          $ref: '#/components/schemas/DataNodeSchema'
    post:
      tags:
        - api
      summary: Create a data node.
      description: |
        Create a data node from its *config_id*. If the config does not exist, a 404 error is returned.

        !!! Note
          When the authorization feature is activated (available in the **Enterprise** edition only), this endpoint requires `TAIPY_EDITOR` role.

        Code example:

        ```shell
          curl -X POST http://localhost:5000/api/v1/datanodes?config_id=my_data_node_config
        ```
      parameters:
        - in: query
          name: config_id
          schema:
            type: string
          description: The identifier of the data node configuration.
      responses:
        201:
          content:
            application/json:
              schema:
                type: object
                properties:
                  message:
                    type: string
                    description: Status message.
                  datanode: DataNodeSchema
    """

    def __init__(self, **kwargs):
        self.logger = kwargs.get("logger")

    def fetch_config(self, config_id):
        config = Config.data_nodes.get(config_id)
        if not config:
            raise NonExistingDataNodeConfig(config_id)
        return config

    @_middleware
    def get(self):
        schema = DataNodeSchema(many=True)
        manager = _DataManagerFactory._build_manager()
        datanodes = [
            _to_model(REPOSITORY, datanode) for datanode in manager._get_all()
        ]
        return schema.dump(datanodes)

    @_middleware
    def post(self):
        args = request.args
        config_id = args.get("config_id")

        if not config_id:
            raise ConfigIdMissingException

        config = self.fetch_config(config_id)
        schema = ds_schema_map.get(config.storage_type)()
        manager = _DataManagerFactory._build_manager()
        manager._bulk_get_or_create({config})

        return {
            "message": "Data node was created.",
            "datanode": schema.dump(config),
        }, 201


class DataNodeReader(Resource):
    """Single object resource

    ---
    get:
      tags:
        - api
      summary: Read a data node.
      description: |
        Return the data read from a data node by *datanode_id*. If the data node does not exist, a 404 error is returned.

        !!! Note
          When the authorization feature is activated (available in the **Enterprise** edition only), this endpoint requires `TAIPY_READER` role.

        Code example:

        ```shell
          curl -X GET http://localhost:5000/api/v1/datanodes/DATANODE_my_config_75750ed8-4e09-4e00-958d-e352ee426cc9/read
        ```

        Code example with filters:

        ```shell
          curl -X GET -H 'Content-Type: application/json' -d '{"operators": [{"key": "foo", "value": 10, "operator": ">"}], "join_operator": "AND"}' http://localhost:5000/api/v1/datanodes/DATANODE_my_config_75750ed8-4e09-4e00-958d-e352ee426cc9/read
        ```

      parameters:
        - in: path
          name: datanode_id
          schema:
            type: string
      requestBody:
        content:
          application/json:
            schema:
              DataNodeFilterSchema
      responses:
        200:
          content:
            application/json:
              schema:
                type: object
                properties:
                  datanode: DataNodeSchema
        404:
          description: No data node has the *datanode_id* identifier.
    """

    def __init__(self, **kwargs):
        self.logger = kwargs.get("logger")

    def __make_operators(self, schema: DataNodeFilterSchema) -> List:
        return [
            (
                x.get("key"),
                x.get("value"),
                Operator(getattr(Operator, x.get("operator", "").upper())),
            )
            for x in schema.get("operators")
        ]

    @_middleware
    def get(self, datanode_id):
        schema = DataNodeFilterSchema()
        data = request.get_json(silent=True)
        data_node = _get_or_raise(datanode_id)
        operators = self.__make_operators(schema.load(data)) if data else []
        data = data_node.filter(operators)
        if isinstance(data, pd.DataFrame):
            data = data.to_dict(orient="records")
        elif isinstance(data, np.ndarray):
            data = list(data)
        return {"data": data}


class DataNodeWriter(Resource):
    """Single object resource

    ---
    put:
      tags:
        - api
      summary: Write into a data node.
      description: |
        Write data from request body into a data node by *datanode_id*. If the data node does not exist, a 404 error is returned.

        !!! Note
          When the authorization feature is activated (available in the **Enterprise** edition only), this endpoint requires `TAIPY_EDITOR` role.

        Code example:

        ```shell
          curl -X PUT -d '[{"path": "/abc", "type": 1}, {"path": "/def", "type": 2}]' -H 'Content-Type: application/json'  http://localhost:5000/api/v1/datanodes/DATANODE_my_config_75750ed8-4e09-4e00-958d-e352ee426cc9/write
        ```

      parameters:
        - in: path
          name: datanode_id
          schema:
            type: string
      requestBody:
        content:
          application/json:
            schema:
              Any
      responses:
        200:
          content:
            application/json:
              schema:
                type: object
                properties:
                  datanode: DataNodeSchema
        404:
          description: No data node has the *datanode_id* identifier.
    """

    def __init__(self, **kwargs):
        self.logger = kwargs.get("logger")

    @_middleware
    def put(self, datanode_id):
        data = request.json
        data_node = _get_or_raise(datanode_id)
        data_node.write(data)
        return {"message": "Data node is successfully written"}<|MERGE_RESOLUTION|>--- conflicted
+++ resolved
@@ -134,16 +134,8 @@
     @_middleware
     def get(self, datanode_id):
         schema = DataNodeSchema()
-<<<<<<< HEAD
         datanode = _get_or_raise(datanode_id)
         return {"datanode": schema.dump(_to_model(REPOSITORY, datanode, class_map=datanode.storage_type()))}
-=======
-        manager = _DataManagerFactory._build_manager()
-        datanode = manager._get(datanode_id)
-        if not datanode:
-            return make_response(jsonify({"message": f"DataNode {datanode_id} not found."}), 404)
-        return {"datanode": schema.dump(_to_model(REPOSITORY, datanode))}
->>>>>>> 6c2c0908
 
     @_middleware
     def delete(self, datanode_id):
@@ -231,9 +223,7 @@
     def get(self):
         schema = DataNodeSchema(many=True)
         manager = _DataManagerFactory._build_manager()
-        datanodes = [
-            _to_model(REPOSITORY, datanode) for datanode in manager._get_all()
-        ]
+        datanodes = [_to_model(REPOSITORY, datanode) for datanode in manager._get_all()]
         return schema.dump(datanodes)
 
     @_middleware
