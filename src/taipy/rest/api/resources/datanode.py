--- conflicted
+++ resolved
@@ -253,22 +253,6 @@
     @_middleware
     def get(self, datanode_id):
         schema = DataNodeSchema()
-<<<<<<< HEAD
-        manager = _DataManagerFactory._build_manager()
-        datanode = manager._get(datanode_id)
-        if not datanode:
-            return make_response(jsonify({"message": f"Data node {datanode_id} not found."}), 404)
-        return {"datanode": schema.dump(_to_model(REPOSITORY, datanode, class_map=datanode.storage_type()))}
-
-    @_middleware
-    def delete(self, datanode_id):
-        try:
-            manager = _DataManagerFactory._build_manager()
-            manager._delete(datanode_id)
-        except NonExistingDataNode:
-            return make_response(jsonify({"message": f"Data node {datanode_id} not found."}), 404)
-        return {"msg": f"Data node {datanode_id} deleted."}
-=======
         datanode = _get_or_raise(datanode_id)
         return {"datanode": schema.dump(_to_model(REPOSITORY, datanode))}
 
@@ -278,7 +262,6 @@
         manager = _DataManagerFactory._build_manager()
         manager._delete(datanode_id)
         return {"message": f"Data node {datanode_id} was deleted."}
->>>>>>> 1fee76dc
 
 
 class DataNodeList(Resource):
@@ -483,30 +466,17 @@
         config_id = args.get("config_id")
 
         if not config_id:
-<<<<<<< HEAD
-            return {"msg": "Config id is mandatory."}, 400
-=======
             raise ConfigIdMissingException
->>>>>>> 1fee76dc
+
 
         config = self.fetch_config(config_id)
         schema = ds_schema_map.get(config.storage_type)()
         manager = _DataManagerFactory._build_manager()
         manager._bulk_get_or_create({config})
-
-<<<<<<< HEAD
-            return {
-                "msg": "Data node created.",
-                "datanode": schema.dump(config),
-            }, 201
-        except KeyError:
-            return {"msg": f"Config id {config_id} not found."}, 404
-=======
         return {
             "message": "Data node was created.",
             "datanode": schema.dump(config),
         }, 201
->>>>>>> 1fee76dc
 
 
 class DataNodeReader(Resource):
