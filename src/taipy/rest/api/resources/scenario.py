# Copyright 2022 Avaiga Private Limited
#
# Licensed under the Apache License, Version 2.0 (the "License"); you may not use this file except in compliance with
# the License. You may obtain a copy of the License at
#
#        http://www.apache.org/licenses/LICENSE-2.0
#
# Unless required by applicable law or agreed to in writing, software distributed under the License is distributed on
# an "AS IS" BASIS, WITHOUT WARRANTIES OR CONDITIONS OF ANY KIND, either express or implied. See the License for the
# specific language governing permissions and limitations under the License.

from flask import request
from flask_restful import Resource
from taipy.config.config import Config
<<<<<<< HEAD
from taipy.core.exceptions.exceptions import NonExistingScenario
from taipy.core.scenario._scenario_manager_factory import _ScenarioManagerFactory

from ..middlewares._middleware import _middleware
from ..schemas import ScenarioResponseSchema
from ...commons.to_from_model import _to_model
=======
from taipy.core.exceptions.exceptions import NonExistingScenario, NonExistingScenarioConfig
from taipy.core.scenario._scenario_manager_factory import _ScenarioManagerFactory

from ...commons.to_from_model import _to_model
from ..exceptions.exceptions import ConfigIdMissingException
from ..middlewares._middleware import _middleware
from ..schemas import ScenarioResponseSchema


def _get_or_raise(scenario_id: str):
    manager = _ScenarioManagerFactory._build_manager()
    scenario = manager._get(scenario_id)
    if scenario is None:
        raise NonExistingScenario(scenario_id)
    return scenario

>>>>>>> 1fee76dc

REPOSITORY = "scenario"


class ScenarioResource(Resource):
    """Single object resource

    ---
    get:
      tags:
        - api
      description: |
        Returns a `ScenarioSchema^` representing the unique scenario identified by *scenario_id*. If no scenario
        corresponds to *scenario_id*, a `404` error is returned.

        !!! Example

            === "Curl"
                ```shell
                    curl -X GET http://localhost:5000/api/v1/scenarios/SCENARIO_63cb358d-5834-4d73-84e4-a6343df5e08c
                ```
                In this example the REST API is served on port 5000 on localhost. We are using curl command line
                client.

                `SCENARIO_63cb358d-5834-4d73-84e4-a6343df5e08c` is the value of the *scenario_id* parameter. It
                represents the identifier of the Scenario we want to retrieve.

                In case of success here is an example of the response:
                ``` JSON
                {"scenario": {
                    "cycle": "CYCLE_863418_fdd1499a-8925-4540-93fd-9dbfb4f0846d",
                    "id": "SCENARIO_63cb358d-5834-4d73-84e4-a6343df5e08c",
                    "properties": {},
                    "tags": [],
                    "pipelines": [
                        "PIPELINE_mean_baseline_5af317c9-34df-48b4-8a8a-bf4007e1de99",
                        "PIPELINE_arima_90aef6b9-8922-4a0c-b625-b2c6f3d19fa4"],
                    "subscribers": [],
                    "creation_date": "2022-08-15T19:21:01.871587",
                    "primary_scenario": true}}
                ```

                In case of failure here is an example of the response:
                ``` JSON
                {"message": "SCENARIO_63cb358d-5834-4d73-84e4-a6343df5e08c not found."}
                ```

            === "Python"
                This Python example requires the 'requests' package to be installed (`pip install requests`).
                ```python
                import requests
                    response = requests.get("http://localhost:5000/api/v1/scenarios/SCENARIO_63cb358d-5834-4d73-84e4-a6343df5e08c")
                    print(response)
                    print(response.json())
                ```
                `SCENARIO_63cb358d-5834-4d73-84e4-a6343df5e08c` is the value of the  *scenario_id* parameter. It
                represents the identifier of the Cycle we want to retrieve.

                In case of success here is an output example:
                ```
                <Response [200]>
                {"scenario": {
                    "cycle": "CYCLE_863418_fdd1499a-8925-4540-93fd-9dbfb4f0846d",
                    "id": "SCENARIO_63cb358d-5834-4d73-84e4-a6343df5e08c",
                    "properties": {},
                    "tags": [],
                    "pipelines": [
                        "PIPELINE_mean_baseline_5af317c9-34df-48b4-8a8a-bf4007e1de99",
                        "PIPELINE_arima_90aef6b9-8922-4a0c-b625-b2c6f3d19fa4"],
                    "subscribers": [],
                    "creation_date": "2022-08-15T19:21:01.871587",
                    "primary_scenario": true}}
                ```

                In case of failure here is an output example:
                ```
                <Response [404]>
                {'message': 'Scenario SCENARIO_63cb358d-5834-4d73-84e4-a6343df5e08c not found.'}

                ```

        !!! Note
            When the authorization feature is activated (available in Taipy Enterprise edition only), this endpoint
            requires the `TAIPY_READER` role.

        parameters:
        - in: path
          name: scenario_id
          schema:
            type: string
          description: The identifier of the scenario to retrieve.
      responses:
        200:
          content:
            application/json:
              schema:
                type: object
                properties:
                  scenario: ScenarioSchema
        404:
          description: No scenario has the *scenario_id* identifier.
    delete:
      tags:
        - api
      description: |
        Delete the `Scenario^` scenario identified by the *scenario_id* given as parameter. If the scenario does not
        exist, a 404 error is returned.

        !!! Example

            === "Curl"
                ```shell
                    curl -X DELETE http://localhost:5000/api/v1/scenarios/SCENARIO_63cb358d-5834-4d73-84e4-a6343df5e08c
                ```
                In this example the REST API is served on port 5000 on localhost. We are using curl command line
                client.

                `SCENARIO_63cb358d-5834-4d73-84e4-a6343df5e08c` is the value of the  *scenario_id* parameter. It
                represents the identifier of the scenario we want to delete.

                In case of success here is an example of the response:
                ``` JSON
                {"msg": "Scenario SCENARIO_63cb358d-5834-4d73-84e4-a6343df5e08c deleted."}
                ```

                In case of failure here is an example of the response:
                ``` JSON
                {"message": "Scenario SCENARIO_63cb358d-5834-4d73-84e4-a6343df5e08c not found."}
                ```

            === "Python"
                This Python example requires the 'requests' package to be installed (`pip install requests`).
                ```python
                import requests
                    response = requests.delete("http://localhost:5000/api/v1/scenarios/SCENARIO_63cb358d-5834-4d73-84e4-a6343df5e08c")
                    print(response)
                    print(response.json())
                ```
                `SCENARIO_63cb358d-5834-4d73-84e4-a6343df5e08c` is the value of the *scenario_id* parameter. It
                represents the identifier of the Scenario we want to delete.

                In case of success here is an output example:
                ```
                <Response [200]>
                {"msg": "Scenario SCENARIO_63cb358d-5834-4d73-84e4-a6343df5e08c deleted."}
                ```

                In case of failure here is an output example:
                ```
                <Response [404]>
                {'message': 'Scenario SCENARIO_63cb358d-5834-4d73-84e4-a6343df5e08c not found.'}

                ```

        !!! Note
            When the authorization feature is activated (available in Taipy Enterprise edition only), this endpoint
            requires the `TAIPY_EDITOR` role.

      parameters:
        - in: path
          name: scenario_id
          schema:
            type: string
          description: The identifier of the scenario to delete.
      responses:
        200:
          content:
            application/json:
              schema:
                type: object
                properties:
                  message:
                    type: string
                    description: Status message.
        404:
          description: No scenario has the *scenario_id* identifier.
    """

    def __init__(self, **kwargs):
        self.logger = kwargs.get("logger")

    @_middleware
    def get(self, scenario_id):
        schema = ScenarioResponseSchema()
<<<<<<< HEAD
        manager = _ScenarioManagerFactory._build_manager()
        scenario = manager._get(scenario_id)
        if not scenario:
            return make_response(jsonify({"message": f"Scenario {scenario_id} not found."}), 404)
=======
        scenario = _get_or_raise(scenario_id)
>>>>>>> 1fee76dc
        return {"scenario": schema.dump(_to_model(REPOSITORY, scenario))}

    @_middleware
    def delete(self, scenario_id):
        manager = _ScenarioManagerFactory._build_manager()
<<<<<<< HEAD
        scenario = manager._get(scenario_id)
        if not scenario:
            return make_response(jsonify({"message": f"Scenario {scenario_id} not found."}), 404)
=======
        _get_or_raise(scenario_id)
>>>>>>> 1fee76dc
        manager._delete(scenario_id)
        return {"message": f"Scenario {scenario_id} was deleted."}


class ScenarioList(Resource):
    """Creation and get_all

    ---
    get:
      tags:
        - api
      summary: Get all scenarios.
      description: |
        Returns a `ScenarioSchema^` list representing all existing Scenarios.

        !!! Example

            === "Curl"
                ```shell
                    curl -X GET http://localhost:5000/api/v1/scenarios
                ```
                In this example the REST API is served on port 5000 on localhost. We are using curl command line
                client.

                Here is an example of the response:
                ``` JSON
                [{
                    "cycle": "CYCLE_863418_fdd1499a-8925-4540-93fd-9dbfb4f0846d",
                    "id": "SCENARIO_63cb358d-5834-4d73-84e4-a6343df5e08c",
                    "properties": {},
                    "tags": [],
                    "pipelines": [
                        "PIPELINE_mean_baseline_5af317c9-34df-48b4-8a8a-bf4007e1de99",
                        "PIPELINE_arima_90aef6b9-8922-4a0c-b625-b2c6f3d19fa4"],
                    "subscribers": [],
                    "creation_date": "2022-08-15T19:21:01.871587",
                    "primary_scenario": true
                    }
                ]
                ```

                If there is no scenario, the response is an empty list as follows:
                ``` JSON
                []
                ```

            === "Python"
                This Python example requires the 'requests' package to be installed (`pip install requests`).
                ```python
                import requests
                    response = requests.get("http://localhost:5000/api/v1/scenarios")
                    print(response)
                    print(response.json())
                ```

                In case of success here is an output example:
                ```
                <Response [200]>
                [{
                    "cycle": "CYCLE_863418_fdd1499a-8925-4540-93fd-9dbfb4f0846d",
                    "id": "SCENARIO_63cb358d-5834-4d73-84e4-a6343df5e08c",
                    "properties": {},
                    "tags": [],
                    "pipelines": [
                        "PIPELINE_mean_baseline_5af317c9-34df-48b4-8a8a-bf4007e1de99",
                        "PIPELINE_arima_90aef6b9-8922-4a0c-b625-b2c6f3d19fa4"],
                    "subscribers": [],
                    "creation_date": "2022-08-15T19:21:01.871587",
                    "primary_scenario": true
                    }
                ]
                ```

                If there is no scenario, the response is an empty list as follows:
                ```
                <Response [200]>
                []
                ```

        !!! Note
            When the authorization feature is activated (available in Taipy Enterprise edition only), this endpoint
            requires the `TAIPY_READER` role.

      responses:
        200:
          content:
            application/json:
              schema:
                allOf:
                  - type: object
                    properties:
                      results:
                        type: array
                        items:
                          $ref: '#/components/schemas/ScenarioSchema'
    post:
      tags:
        - api
      description: |
        Creates a new scenario from the  *config_id*. If the config does not exist, a 404 error is returned.

        !!! Example

            === "Curl"
                ```shell
                    curl -X POST http://localhost:5000/api/v1/scenarios?config_id=my_scenario_config
                ```
                In this example the REST API is served on port 5000 on localhost. We are using curl command line
                client.

                In this example the *config_id* value ("my_scenario_config") is given as parameter directly in the
                url. A corresponding `ScenarioConfig^` must exist and must have been configured before.

                Here is the output message example:
                ```
                {"msg": "scenario created.",
                "scenario": {
                    "cycle": "CYCLE_863418_fdd1499a-8925-4540-93fd-9dbfb4f0846d",
                    "id": "SCENARIO_63cb358d-5834-4d73-84e4-a6343df5e08c",
                    "properties": {},
                    "tags": [],
                    "pipelines": [
                        "PIPELINE_mean_baseline_5af317c9-34df-48b4-8a8a-bf4007e1de99",
                        "PIPELINE_arima_90aef6b9-8922-4a0c-b625-b2c6f3d19fa4"],
                    "subscribers": [],
                    "creation_date": "2022-08-15T19:21:01.871587",
                    "primary_scenario": true}
                }
                ```

            === "Python"
                This Python example requires the 'requests' package to be installed (`pip install requests`).
                ```python
                import requests
                    response = requests.post("http://localhost:5000/api/v1/scenarios?config_id=my_scenario_config")
                    print(response)
                    print(response.json())
                ```
                In this example the *config_id* value ("my_scenario_config") is given as parameter directly in the
                url. A corresponding `ScenarioConfig^` must exist and must have been configured before.

                Here is the output example:
                ```
                <Response [201]>
                {"msg": "scenario created.",
                "scenario": {
                    "cycle": "CYCLE_863418_fdd1499a-8925-4540-93fd-9dbfb4f0846d",
                    "id": "SCENARIO_63cb358d-5834-4d73-84e4-a6343df5e08c",
                    "properties": {},
                    "tags": [],
                    "pipelines": [
                        "PIPELINE_mean_baseline_5af317c9-34df-48b4-8a8a-bf4007e1de99",
                        "PIPELINE_arima_90aef6b9-8922-4a0c-b625-b2c6f3d19fa4"],
                    "subscribers": [],
                    "creation_date": "2022-08-15T19:21:01.871587",
                    "primary_scenario": true}
                }
                ```

        !!! Note
            When the authorization feature is activated (available in Taipy Enterprise edition only), this endpoint
            requires the `TAIPY_EDITOR` role.

      parameters:
        - in: query
          name: config_id
          schema:
            type: string
          description: The identifier of the scenario configuration.
      responses:
        201:
          content:
            application/json:
              schema:
                type: object
                properties:
                  message:
                    type: string
                    description: Status message.
                  scenario: ScenarioSchema
    """

    def __init__(self, **kwargs):
        self.logger = kwargs.get("logger")

    def fetch_config(self, config_id):
        config = Config.scenarios.get(config_id)
        if not config:
            raise NonExistingScenarioConfig(config_id)
        return config

    @_middleware
    def get(self):
        schema = ScenarioResponseSchema(many=True)
        manager = _ScenarioManagerFactory._build_manager()
        scenarios = [_to_model(REPOSITORY, scenario) for scenario in manager._get_all()]
        return schema.dump(scenarios)

    @_middleware
    def post(self):
        args = request.args
        config_id = args.get("config_id")

        response_schema = ScenarioResponseSchema()
        manager = _ScenarioManagerFactory._build_manager()

        if not config_id:
<<<<<<< HEAD
            return {"msg": "Config id is mandatory."}, 400
=======
            raise ConfigIdMissingException
>>>>>>> 1fee76dc

        config = self.fetch_config(config_id)
        scenario = manager._create(config)

        return {
            "message": "Scenario was created.",
            "scenario": response_schema.dump(_to_model(REPOSITORY, scenario)),
        }, 201


class ScenarioExecutor(Resource):
    """Execute a scenario

    ---
    post:
      tags:
        - api
      description: |
        Executes a scenario by *scenario_id*. If the scenario does not exist, a 404 error is returned.

        !!! Example

            === "Curl"
                ```shell
                    curl -X POST http://localhost:5000/api/v1/scenarios/submit/SCENARIO_63cb358d-5834-4d73-84e4-a6343df5e08c
                ```
                In this example the REST API is served on port 5000 on localhost. We are using curl command line
                client.

                `SCENARIO_63cb358d-5834-4d73-84e4-a6343df5e08c` is the value of the *scenario_id* parameter. It
                represents the identifier of the Scenario we want to submit.

                Here is the output message example:
                ```
                {"message": "Executed scenario SCENARIO_63cb358d-5834-4d73-84e4-a6343df5e08c."}
                ```

            === "Python"
                This Python example requires the 'requests' package to be installed (`pip install requests`).
                ```python
                    import requests
                        response = requests.post("http://localhost:5000/api/v1/scenarios/submit/SCENARIO_63cb358d-5834-4d73-84e4-a6343df5e08c")
                        print(response)
                        print(response.json())
                ```
                `SCENARIO_63cb358d-5834-4d73-84e4-a6343df5e08c` is the value of the *scenario_id* parameter. It
                represents the identifier of the Scenario we want to submit.

                Here is the output example:
                ```
                <Response [202]>
                {"message": "Executed scenario SCENARIO_63cb358d-5834-4d73-84e4-a6343df5e08c."}
                ```

        !!! Note
            When the authorization feature is activated (available in Taipy Enterprise edition only), this endpoint
            requires the `TAIPY_EXECUTOR` role.

      parameters:
        - in: path
          name: scenario_id
          schema:
            type: string
          description: The identifier of the scenario to submit.
      responses:
        202:
          content:
            application/json:
              schema:
                type: object
                properties:
                  message:
                    type: string
                    description: Status message.
                  scenario: ScenarioSchema
        404:
          description: No scenario has the *scenario_id* identifier.
    """

    def __init__(self, **kwargs):
        self.logger = kwargs.get("logger")

    @_middleware
    def post(self, scenario_id):
<<<<<<< HEAD
        try:
            manager = _ScenarioManagerFactory._build_manager()
            manager._submit(scenario_id)
            return {"message": f"Executed scenario {scenario_id}."}
        except NonExistingScenario:
            return make_response(jsonify({"message": f"Scenario {scenario_id} not found"}), 404)
=======
        _get_or_raise(scenario_id)
        manager = _ScenarioManagerFactory._build_manager()
        manager._submit(scenario_id)
        return {"message": f"Scenario {scenario_id} was submitted."}
>>>>>>> 1fee76dc
<|MERGE_RESOLUTION|>--- conflicted
+++ resolved
@@ -12,14 +12,6 @@
 from flask import request
 from flask_restful import Resource
 from taipy.config.config import Config
-<<<<<<< HEAD
-from taipy.core.exceptions.exceptions import NonExistingScenario
-from taipy.core.scenario._scenario_manager_factory import _ScenarioManagerFactory
-
-from ..middlewares._middleware import _middleware
-from ..schemas import ScenarioResponseSchema
-from ...commons.to_from_model import _to_model
-=======
 from taipy.core.exceptions.exceptions import NonExistingScenario, NonExistingScenarioConfig
 from taipy.core.scenario._scenario_manager_factory import _ScenarioManagerFactory
 
@@ -36,7 +28,6 @@
         raise NonExistingScenario(scenario_id)
     return scenario
 
->>>>>>> 1fee76dc
 
 REPOSITORY = "scenario"
 
@@ -221,26 +212,13 @@
     @_middleware
     def get(self, scenario_id):
         schema = ScenarioResponseSchema()
-<<<<<<< HEAD
-        manager = _ScenarioManagerFactory._build_manager()
-        scenario = manager._get(scenario_id)
-        if not scenario:
-            return make_response(jsonify({"message": f"Scenario {scenario_id} not found."}), 404)
-=======
         scenario = _get_or_raise(scenario_id)
->>>>>>> 1fee76dc
         return {"scenario": schema.dump(_to_model(REPOSITORY, scenario))}
 
     @_middleware
     def delete(self, scenario_id):
         manager = _ScenarioManagerFactory._build_manager()
-<<<<<<< HEAD
-        scenario = manager._get(scenario_id)
-        if not scenario:
-            return make_response(jsonify({"message": f"Scenario {scenario_id} not found."}), 404)
-=======
         _get_or_raise(scenario_id)
->>>>>>> 1fee76dc
         manager._delete(scenario_id)
         return {"message": f"Scenario {scenario_id} was deleted."}
 
@@ -448,11 +426,7 @@
         manager = _ScenarioManagerFactory._build_manager()
 
         if not config_id:
-<<<<<<< HEAD
-            return {"msg": "Config id is mandatory."}, 400
-=======
             raise ConfigIdMissingException
->>>>>>> 1fee76dc
 
         config = self.fetch_config(config_id)
         scenario = manager._create(config)
@@ -537,16 +511,7 @@
 
     @_middleware
     def post(self, scenario_id):
-<<<<<<< HEAD
-        try:
-            manager = _ScenarioManagerFactory._build_manager()
-            manager._submit(scenario_id)
-            return {"message": f"Executed scenario {scenario_id}."}
-        except NonExistingScenario:
-            return make_response(jsonify({"message": f"Scenario {scenario_id} not found"}), 404)
-=======
         _get_or_raise(scenario_id)
         manager = _ScenarioManagerFactory._build_manager()
         manager._submit(scenario_id)
         return {"message": f"Scenario {scenario_id} was submitted."}
->>>>>>> 1fee76dc
