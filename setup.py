# Copyright 2022 Avaiga Private Limited
#
# Licensed under the Apache License, Version 2.0 (the "License"); you may not use this file except in compliance with
# the License. You may obtain a copy of the License at
#
#        http://www.apache.org/licenses/LICENSE-2.0
#
# Unless required by applicable law or agreed to in writing, software distributed under the License is distributed on
# an "AS IS" BASIS, WITHOUT WARRANTIES OR CONDITIONS OF ANY KIND, either express or implied. See the License for the
# specific language governing permissions and limitations under the License.

from setuptools import setup, find_namespace_packages, find_packages


with open("README.md") as readme_file:
    readme = readme_file.read()


setup(
    author="Avaiga",
    name="taipy-rest",
    keywords="taipy-rest",
<<<<<<< HEAD
    version="1.0.1.dev",
=======
    version="1.1.0.dev",
>>>>>>> 8e47a4db
    author_email="dev@taipy.io",
    packages=find_namespace_packages(where="src") + find_packages(include=["taipy", "taipy.rest"]),
    package_dir={"": "src"},
    long_description=readme,
    long_description_content_type="text/markdown",
    description="A 360° open-source platform from Python pilots to production-ready web apps.",
    license="Apache License 2.0",
    classifiers=[
        "Intended Audience :: Developers",
        "License :: OSI Approved :: Apache Software License",
        "Natural Language :: English",
        "Programming Language :: Python :: 3",
        "Programming Language :: Python :: 3.8",
        "Programming Language :: Python :: 3.9",
        "Programming Language :: Python :: 3.10",
    ],
    install_requires=[
        "flask>=2.0",
        "flask-restful>=0.3.9",
        "flask-migrate>=3.1",
        "flask-jwt-extended>=4.3",
<<<<<<< HEAD
        "flask-marshmallow>=3.14",
=======
        "flask-marshmallow>=0.14",
>>>>>>> 8e47a4db
        "passlib>=1.7.4",
        "apispec[yaml]>=5.1",
        "apispec-webframeworks>=0.5.2",
        "taipy-core>=1.0,<1.1",
    ],
)<|MERGE_RESOLUTION|>--- conflicted
+++ resolved
@@ -20,11 +20,7 @@
     author="Avaiga",
     name="taipy-rest",
     keywords="taipy-rest",
-<<<<<<< HEAD
     version="1.0.1.dev",
-=======
-    version="1.1.0.dev",
->>>>>>> 8e47a4db
     author_email="dev@taipy.io",
     packages=find_namespace_packages(where="src") + find_packages(include=["taipy", "taipy.rest"]),
     package_dir={"": "src"},
@@ -46,11 +42,7 @@
         "flask-restful>=0.3.9",
         "flask-migrate>=3.1",
         "flask-jwt-extended>=4.3",
-<<<<<<< HEAD
-        "flask-marshmallow>=3.14",
-=======
         "flask-marshmallow>=0.14",
->>>>>>> 8e47a4db
         "passlib>=1.7.4",
         "apispec[yaml]>=5.1",
         "apispec-webframeworks>=0.5.2",
